--- conflicted
+++ resolved
@@ -590,34 +590,6 @@
         delete_unknown=True,
     )
 
-<<<<<<< HEAD
-    if args.neutral_termini:
-        LOGGER.info('Making termini neutral.', type='step')
-        vermouth.NeutralTermini(force_field=known_force_fields[args.to_ff]).run_system(system)
-=======
-    # Apply a rubber band elastic network is required.
-    if args.elastic:
-        LOGGER.info('Setting the rubber bands.', type='step')
-        if args.rb_selection is not None:
-            selector = functools.partial(
-                selectors.proto_select_attribute_in,
-                attribute='atomname',
-                values=args.rb_selection,
-            )
-        else:
-            selector = selectors.select_backbone
-        rubber_band_processor = vermouth.ApplyRubberBand(
-            lower_bound=args.rb_lower_bound,
-            upper_bound=args.rb_upper_bound,
-            decay_factor=args.rb_decay_factor,
-            decay_power=args.rb_decay_power,
-            base_constant=args.rb_force_constant,
-            minimum_force=args.rb_minimum_force,
-            selector=selector,
-        )
-        rubber_band_processor.run_system(system)
->>>>>>> 62b95b09
-
     # Apply position restraints if required.
     if args.posres != 'none':
         LOGGER.info('Applying position restraints.', type='step')
